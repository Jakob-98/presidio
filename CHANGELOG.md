--- conflicted
+++ resolved
@@ -2,13 +2,11 @@
 
 All notable changes to this project will be documented in this file.
 
-<<<<<<< HEAD
 ## [Unreleased]
-## [2.2.3x] - 24.10.23
 ### Added
 #### Structured
 * Added V1 of presidio-structured, a library (presidio-structured) which re-uses existing logic from existing presidio components to allow anonymization of (semi-)structured data.
-=======
+
 ## [2.2.34] - Oct. 30th 2024
 
 ### Added
@@ -58,8 +56,6 @@
 * Changed the ACR instance (#1089)
 * Updated to Cred Scan V3 (#1154) 
 
->>>>>>> 6533ff76
-
 ## [2.2.33] - June 1st 2023
 ### Added
 #### Anonymizer
